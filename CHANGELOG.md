# Changelog

All notable changes to this project will be documented in this file.

The format is based on [Keep a Changelog](https://keepachangelog.com/en/1.1.0/),
and this project adheres to [Semantic Versioning](https://semver.org/spec/v2.0.0.html).

## [Unreleased]

### Added
- Support for *ALAC/AIFF*
<<<<<<< HEAD
- Add `automatic_gain_control` source for dynamic audio level adjustment.
- New sources:
=======
- New test signal generator sources:
    - `TestSignal` source generates a sine, triangle, square wave or sawtooth
      of a given frequency and sample rate.
    - `Chirp` source generates a sine wave with a linearly-increasing 
      frequency over a given frequency range and duration.
    - `white` and `pink` generate white or pink noise, respectively. These 
      sources depend on the `rand` crate and are guarded with the "noise" 
      feature.
    - Documentation for the "noise" feature has been added to `lib.rs`.
- New Fade and Crossfade sources:
>>>>>>> 1d95a5ca
    - `fade_out` fades an input out using a linear gain fade.
    - `linear_gain_ramp` applies a linear gain change to a sound over a
      given duration. `fade_out` is implemented as a `linear_gain_ramp` and
      `fade_in` has been refactored to use the `linear_gain_ramp`
      implementation.

### Fixed
- `Sink.try_seek` now updates `controls.position` before returning. Calls to `Sink.get_pos`
  done immediately after a seek will now return the correct value.

### Changed
- `SamplesBuffer` is now `Clone`

# Version 0.19.0 (2024-06-29)

### Added
- Adds a new source `track_position`. It keeps track of duration since the
  beginning of the underlying source.

### Fixed
- Mp4a with decodable tracks after undecodable tracks now play. This matches
  VLC's behaviour.

# Version 0.18.1 (2024-05-23)

### Fixed
- Seek no longer hangs if the sink is empty.

# Version 0.18.0 (2024-05-05)

### Changed
- `Source` trait is now also implemented for `Box<dyn Source>` and `&mut Source`
- `fn new_vorbis` is now also available when the `symphonia-vorbis` feature is enabled

### Added
- Adds a new method `try_seek` to all sources. It returns either an error or
  seeks to the given position. A few sources are "unsupported" they return the
  error `Unsupported`.
- Adds `SpatialSink::clear()` bringing it in line with `Sink`

### Fixed
- channel upscaling now follows the 'WAVEFORMATEXTENSIBLE' format and no longer
  repeats the last source channel on all extra output channels.
  Stereo content playing on a 5.1 speaker set will now only use the front left
  and front right speaker instead of repeating the right sample on all speakers
  except the front left one.
- `mp3::is_mp3()` no longer changes the position in the stream when the stream
  is mp3

# Version 0.17.3 (2023-10-23)

- Build fix for `minimp3` backend.

# Version 0.17.2 (2023-10-17)

- Add `EmptyCallback` source.
- Fix index out of bounds bug.
- Use non-vulnerable `minimp3` fork.
- Add filter functions with additional q parameter.

# Version 0.17.1 (2023-02-25)

- Disable `symphonia`'s default features.

# Version 0.17.0 (2023-02-17)

- Update `cpal` to [0.15](https://github.com/RustAudio/cpal/blob/master/CHANGELOG.md#version-0150-2022-01-29).
- Default to `symphonia` for mp3 decoding.

# Version 0.16.0 (2022-09-14)

- Update `cpal` to [0.14](https://github.com/RustAudio/cpal/blob/master/CHANGELOG.md#version-0140-2022-08-22).
- Update `symphonia` to [0.5](https://github.com/pdeljanov/Symphonia/releases/tag/v0.5.1).

# Version 0.15.0 (2022-01-23)

- Remove requirement that the argument `Decoder::new` and `LoopedDecoder::new` implement `Send`.
- Add optional symphonia backend.
- `WavDecoder`'s `total_duration` now returns the total duration of the sound rather than the remaining duration.
- Add 32-bit signed in WAV decoding.
- `SineWave::new()` now takes a `f32` instead of a `u32`.
- Add `len()` method to `SpatialSink`.

# Version 0.14.0 (2021-05-21)

- Re-export `cpal` in full.
- Replace panics when calling `OutputStream::try_default`, `OutputStream::try_from_device` with new
  `StreamError` variants.
- `OutputStream::try_default` will now fallback to non-default output devices if an `OutputStream`
  cannot be created from the default device.

# Version 0.13.1 (2021-03-28)

- Fix panic when no `pulseaudio-alsa` was installed.

# Version 0.13.0 (2020-11-03)

- Update `cpal` to [0.13](https://github.com/RustAudio/cpal/blob/master/CHANGELOG.md#version-0130-2020-10-28).
- Add Android support.

# Version 0.12.0 (2020-10-05)

- Breaking: Update `cpal` to [0.12](https://github.com/RustAudio/cpal/blob/master/CHANGELOG.md#version-0120-2020-07-09).
- Breaking: Rework API removing global "rodio audio processing" thread & adapting to the upstream cpal API changes.
- Add new_X format specific methods to Decoder.
- Fix resampler dependency on internal `Vec::capacity` behaviour.

# Version 0.11.0 (2020-03-16)

- Update `lewton` to [0.10](https://github.com/RustAudio/lewton/blob/master/CHANGELOG.md#release-0100---january-30-2020).
- Breaking: Update `cpal` to [0.11](https://github.com/RustAudio/cpal/blob/master/CHANGELOG.md#version-0110-2019-12-11)

# Version 0.10.0 (2019-11-16)

- Removal of nalgebra in favour of own code.
- Fix a bug that switched channels when resuming after having paused.
- Attempt all supported output formats if the default format fails in `Sink::new`.
- Breaking: Update `cpal` to [0.10](https://github.com/RustAudio/cpal/blob/master/CHANGELOG.md#version-0100-2019-07-05).

# Version 0.9.0 (2019-06-08)

- Remove exclusive `&mut` borrow requirements in `Sink` & `SpatialSink` setters.
- Use `nalgebra` instead of `cgmath` for `Spatial` source.

# Version 0.8.1 (2018-09-18)

- Update `lewton` dependency to [0.9](https://github.com/RustAudio/lewton/blob/master/CHANGELOG.md#release-090---august-16-2018)
- Change license from `Apache-2.0` only to `Apache-2.0 OR MIT`

# Version 0.8.0 (2018-06-22)

- Add mp3 decoding capabilities via `minimp3`

# Version 0.7.0 (2018-04-19)

- Update `cpal` dependency to 0.8, and adopt the new naming convention
- BREAKING CHANGES:
    - renamed `Endpoint` to `Device`
    - split `default_endpoint()` into `default_output_device()` and `default_input_device()`
    - renamed `endpoints()` to `devices()`
    - introduced `output_devices()` and `input_devices()`<|MERGE_RESOLUTION|>--- conflicted
+++ resolved
@@ -9,21 +9,17 @@
 
 ### Added
 - Support for *ALAC/AIFF*
-<<<<<<< HEAD
 - Add `automatic_gain_control` source for dynamic audio level adjustment.
-- New sources:
-=======
 - New test signal generator sources:
     - `TestSignal` source generates a sine, triangle, square wave or sawtooth
       of a given frequency and sample rate.
-    - `Chirp` source generates a sine wave with a linearly-increasing 
+    - `Chirp` source generates a sine wave with a linearly-increasing
       frequency over a given frequency range and duration.
-    - `white` and `pink` generate white or pink noise, respectively. These 
-      sources depend on the `rand` crate and are guarded with the "noise" 
+    - `white` and `pink` generate white or pink noise, respectively. These
+      sources depend on the `rand` crate and are guarded with the "noise"
       feature.
     - Documentation for the "noise" feature has been added to `lib.rs`.
 - New Fade and Crossfade sources:
->>>>>>> 1d95a5ca
     - `fade_out` fades an input out using a linear gain fade.
     - `linear_gain_ramp` applies a linear gain change to a sound over a
       given duration. `fade_out` is implemented as a `linear_gain_ramp` and
