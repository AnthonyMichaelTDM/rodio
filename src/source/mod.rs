//! Sources of sound and various filters.

use core::fmt;
use core::time::Duration;

use cpal::FromSample;

use crate::Sample;

pub use self::agc::AutomaticGainControl;
pub use self::amplify::Amplify;
pub use self::blt::BltFilter;
pub use self::buffered::Buffered;
pub use self::channel_volume::ChannelVolume;
pub use self::chirp::{chirp, Chirp};
pub use self::crossfade::Crossfade;
pub use self::delay::Delay;
pub use self::done::Done;
pub use self::empty::Empty;
pub use self::empty_callback::EmptyCallback;
pub use self::fadein::FadeIn;
pub use self::fadeout::FadeOut;
pub use self::from_factory::{from_factory, FromFactoryIter};
pub use self::from_iter::{from_iter, FromIter};
pub use self::linear_ramp::LinearGainRamp;
pub use self::mix::Mix;
pub use self::pausable::Pausable;
pub use self::periodic::PeriodicAccess;
pub use self::position::TrackPosition;
pub use self::repeat::Repeat;
pub use self::samples_converter::SamplesConverter;
pub use self::signal_generator::{Function, SignalGenerator};
pub use self::sine::SineWave;
pub use self::skip::SkipDuration;
pub use self::skippable::Skippable;
pub use self::spatial::Spatial;
pub use self::speed::Speed;
pub use self::stoppable::Stoppable;
pub use self::take::TakeDuration;
pub use self::uniform::UniformSourceIterator;
pub use self::zero::Zero;

mod agc;
mod amplify;
mod blt;
mod buffered;
mod channel_volume;
mod chirp;
mod crossfade;
mod delay;
mod done;
mod empty;
mod empty_callback;
mod fadein;
mod fadeout;
mod from_factory;
mod from_iter;
mod linear_ramp;
mod mix;
mod pausable;
mod periodic;
mod position;
mod repeat;
mod samples_converter;
mod signal_generator;
mod sine;
mod skip;
mod skippable;
mod spatial;
mod speed;
mod stoppable;
mod take;
mod uniform;
mod zero;

#[cfg(feature = "noise")]
mod noise;
#[cfg(feature = "noise")]
pub use self::noise::{pink, white, PinkNoise, WhiteNoise};

/// A source of samples.
///
/// # A quick lesson about sounds
///
/// ## Sampling
///
/// A sound is a vibration that propagates through air and reaches your ears. This vibration can
/// be represented as an analog signal.
///
/// In order to store this signal in the computer's memory or on the disk, we perform what is
/// called *sampling*. The consists in choosing an interval of time (for example 20µs) and reading
/// the amplitude of the signal at each interval (for example, if the interval is 20µs we read the
/// amplitude every 20µs). By doing so we obtain a list of numerical values, each value being
/// called a *sample*.
///
/// Therefore, a sound can be represented in memory by a frequency and a list of samples. The
/// frequency is expressed in hertz and corresponds to the number of samples that have been
/// read per second. For example if we read one sample every 20µs, the frequency would be
/// 50000 Hz. In reality, common values for the frequency are 44100, 48000 and 96000.
///
/// ## Channels
///
/// But a frequency and a list of values only represent one signal. When you listen to a sound,
/// your left and right ears don't receive exactly the same signal. In order to handle this,
/// we usually record not one but two different signals: one for the left ear and one for the right
/// ear. We say that such a sound has two *channels*.
///
/// Sometimes sounds even have five or six channels, each corresponding to a location around the
/// head of the listener.
///
/// The standard in audio manipulation is to *interleave* the multiple channels. In other words,
/// in a sound with two channels the list of samples contains the first sample of the first
/// channel, then the first sample of the second channel, then the second sample of the first
/// channel, then the second sample of the second channel, and so on. The same applies if you have
/// more than two channels. The rodio library only supports this schema.
///
/// Therefore, in order to represent a sound in memory in fact we need three characteristics: the
/// frequency, the number of channels, and the list of samples.
///
/// ## The `Source` trait
///
/// A Rust object that represents a sound should implement the `Source` trait.
///
/// The three characteristics that describe a sound are provided through this trait:
///
/// - The number of channels can be retrieved with `channels`.
/// - The frequency can be retrieved with `sample_rate`.
/// - The list of values can be retrieved by iterating on the source. The `Source` trait requires
///   that the `Iterator` trait be implemented as well. When a `Source` returns None the
///   sound has ended.
///
/// # Frames
///
/// The samples rate and number of channels of some sound sources can change by itself from time
/// to time.
///
/// > **Note**: As a basic example, if you play two audio files one after the other and treat the
/// > whole as a single source, then the channels and samples rate of that source may change at the
/// > transition between the two files.
///
/// However, for optimization purposes rodio supposes that the number of channels and the frequency
/// stay the same for long periods of time and avoids calling `channels()` and
/// `sample_rate` too frequently.
///
/// In order to properly handle this situation, the `current_frame_len()` method should return
/// the number of samples that remain in the iterator before the samples rate and number of
/// channels can potentially change.
///
pub trait Source: Iterator
where
    Self::Item: Sample,
{
    /// Returns the number of samples before the current frame ends. `None` means "infinite" or
    /// "until the sound ends".
    /// Should never return 0 unless there's no more data.
    ///
    /// After the engine has finished reading the specified number of samples, it will check
    /// whether the value of `channels()` and/or `sample_rate()` have changed.
    fn current_frame_len(&self) -> Option<usize>;

    /// Returns the number of channels. Channels are always interleaved.
    fn channels(&self) -> u16;

    /// Returns the rate at which the source should be played. In number of samples per second.
    fn sample_rate(&self) -> u32;

    /// Returns the total duration of this source, if known.
    ///
    /// `None` indicates at the same time "infinite" or "unknown".
    fn total_duration(&self) -> Option<Duration>;

    /// Stores the source in a buffer in addition to returning it. This iterator can be cloned.

    #[inline]
    fn buffered(self) -> Buffered<Self>
    where
        Self: Sized,
    {
        buffered::buffered(self)
    }

    /// Mixes this source with another one.
    #[inline]
    fn mix<S>(self, other: S) -> Mix<Self, S>
    where
        Self: Sized,
        Self::Item: FromSample<S::Item>,
        S: Source,
        S::Item: Sample,
    {
        mix::mix(self, other)
    }

    /// Repeats this source forever.
    ///
    /// Note that this works by storing the data in a buffer, so the amount of memory used is
    /// proportional to the size of the sound.
    #[inline]
    fn repeat_infinite(self) -> Repeat<Self>
    where
        Self: Sized,
    {
        repeat::repeat(self)
    }

    /// Takes a certain duration of this source and then stops.
    #[inline]
    fn take_duration(self, duration: Duration) -> TakeDuration<Self>
    where
        Self: Sized,
    {
        take::take_duration(self, duration)
    }

    /// Delays the sound by a certain duration.
    ///
    /// The rate and channels of the silence will use the same format as the first frame of the
    /// source.
    #[inline]
    fn delay(self, duration: Duration) -> Delay<Self>
    where
        Self: Sized,
    {
        delay::delay(self, duration)
    }

    /// Immediately skips a certain duration of this source.
    ///
    /// If the specified duration is longer than the source itself, `skip_duration` will skip to the end of the source.
    #[inline]
    fn skip_duration(self, duration: Duration) -> SkipDuration<Self>
    where
        Self: Sized,
    {
        skip::skip_duration(self, duration)
    }

    /// Amplifies the sound by the given value.
    #[inline]
    fn amplify(self, value: f32) -> Amplify<Self>
    where
        Self: Sized,
    {
        amplify::amplify(self, value)
    }

    /// Applies automatic gain control to the sound.
    ///
    /// Automatic Gain Control (AGC) adjusts the amplitude of the audio signal
    /// to maintain a consistent output level.
    ///
    /// # Parameters
    ///
    /// `target_level`:
    ///   **TL;DR**: Desired output level. 1.0 = original level, > 1.0 amplifies, < 1.0 reduces.
    ///
    ///   The desired output level, where 1.0 represents the original sound level.
    ///   Values above 1.0 will amplify the sound, while values below 1.0 will lower it.
    ///   For example, a target_level of 1.4 means that at normal sound levels, the AGC
    ///   will aim to increase the gain by a factor of 1.4, resulting in a minimum 40% amplification.
    ///   A recommended level is `1.0`, which maintains the original sound level.
    ///
    /// `attack_time`:
    ///   **TL;DR**: Response time for volume increases. Shorter = faster but may cause abrupt changes. **Recommended: `4.0` seconds**.
    ///
    ///   The time (in seconds) for the AGC to respond to input level increases.
    ///   Shorter times mean faster response but may cause abrupt changes. Longer times result
    ///   in smoother transitions but slower reactions to sudden volume changes. Too short can
    ///   lead to overreaction to peaks, causing unnecessary adjustments. Too long can make the
    ///   AGC miss important volume changes or react too slowly to sudden loud passages. Very
    ///   high values might result in excessively loud output or sluggish response, as the AGC's
    ///   adjustment speed is limited by the attack time. Balance is key for optimal performance.
    ///   A recommended attack_time of `4.0` seconds provides a sweet spot for most applications.
    ///
    /// `release_time`:
    ///   **TL;DR**: Response time for volume decreases. Shorter = faster gain reduction. **Recommended: `0.005` seconds**.
    ///
    ///   The time (in seconds) for the AGC to respond to input level decreases.
    ///   This parameter controls how quickly the gain is reduced when the signal level drops.
    ///   Shorter release times result in faster gain reduction, which can be useful for quick
    ///   adaptation to quieter passages but may lead to pumping effects. Longer release times
    ///   provide smoother transitions but may be slower to respond to sudden decreases in volume.
    ///   However, if the release_time is too high, the AGC may not be able to lower the gain
    ///   quickly enough, potentially leading to clipping and distorted sound before it can adjust.
    ///   Finding the right balance is crucial for maintaining natural-sounding dynamics and
    ///   preventing distortion. A recommended release_time of `0.005` seconds often works well for
    ///   general use, providing a good balance between responsiveness and smooth transitions.
    ///
    /// `absolute_max_gain`:
    ///   **TL;DR**: Maximum allowed gain. Prevents over-amplification. **Recommended: `5.0`**.
    ///
    ///   The maximum gain that can be applied to the signal.
    ///   This parameter acts as a safeguard against excessive amplification of quiet signals
    ///   or background noise. It establishes an upper boundary for the AGC's signal boost,
    ///   effectively preventing distortion or overamplification of low-level sounds.
    ///   This is crucial for maintaining audio quality and preventing unexpected volume spikes.
    ///   A recommended value for `absolute_max_gain` is `5`, which provides a good balance between
    ///   amplification capability and protection against distortion in most scenarios.
    ///
    /// `automatic_gain_control` example in this project shows a pattern you can use
    /// to enable/disable the AGC filter dynamically.
    ///
    /// # Example (Quick start)
    ///
    /// ```rust
<<<<<<< HEAD
    /// // Apply Automatic Gain Control to the source.
    /// use rodio::source::{Source, SineWave, AutomaticGainControl};
    /// use rodio::Sink;
    /// let source = SineWave::new(444.0); // An example.
    /// let (sink, output) = Sink::new_idle(); // An example, makes no sound unless connected to an output.
=======
    /// // Apply Automatic Gain Control to the source (AGC is on by default)
    /// use rodio::source::{Source, SineWave};
    /// use rodio::Sink;
    /// let source = SineWave::new(444.0); // An example.
    /// let (sink, output) = Sink::new(); // An example.
>>>>>>> bc8d1c7e
    ///
    /// let agc_source = source.automatic_gain_control(1.0, 4.0, 0.005, 5.0);
    ///
    /// // Add the AGC-controlled source to the sink
    /// sink.append(agc_source);
<<<<<<< HEAD
=======
    ///
>>>>>>> bc8d1c7e
    /// ```
    #[inline]
    fn automatic_gain_control(
        self,
        target_level: f32,
        attack_time: f32,
        release_time: f32,
        absolute_max_gain: f32,
    ) -> AutomaticGainControl<Self>
    where
        Self: Sized,
    {
        // Added Limits to prevent the AGC from blowing up. ;)
        const MIN_ATTACK_TIME: f32 = 10.0;
        const MIN_RELEASE_TIME: f32 = 10.0;
        let attack_time = attack_time.min(MIN_ATTACK_TIME);
        let release_time = release_time.min(MIN_RELEASE_TIME);

        agc::automatic_gain_control(
            self,
            target_level,
            attack_time,
            release_time,
            absolute_max_gain,
        )
    }

    /// Mixes this sound fading out with another sound fading in for the given duration.
    ///
    /// Only the crossfaded portion (beginning of self, beginning of other) is returned.
    #[inline]
    fn take_crossfade_with<S: Source>(self, other: S, duration: Duration) -> Crossfade<Self, S>
    where
        Self: Sized,
        Self::Item: FromSample<S::Item>,
        <S as Iterator>::Item: Sample,
    {
        crossfade::crossfade(self, other, duration)
    }

    /// Fades in the sound.
    #[inline]
    fn fade_in(self, duration: Duration) -> FadeIn<Self>
    where
        Self: Sized,
    {
        fadein::fadein(self, duration)
    }

    /// Fades out the sound.
    #[inline]
    fn fade_out(self, duration: Duration) -> FadeOut<Self>
    where
        Self: Sized,
    {
        fadeout::fadeout(self, duration)
    }

    /// Applies a linear gain ramp to the sound.
    ///
    /// If `clamp_end` is `true`, all samples subsequent to the end of the ramp
    /// will be scaled by the `end_value`. If `clamp_end` is `false`, all
    /// subsequent samples will not have any scaling applied.
    #[inline]
    fn linear_gain_ramp(
        self,
        duration: Duration,
        start_value: f32,
        end_value: f32,
        clamp_end: bool,
    ) -> LinearGainRamp<Self>
    where
        Self: Sized,
    {
        linear_ramp::linear_gain_ramp(self, duration, start_value, end_value, clamp_end)
    }

    /// Calls the `access` closure on `Self` the first time the source is iterated and every
    /// time `period` elapses.
    ///
    /// Later changes in either `sample_rate()` or `channels_count()` won't be reflected in
    /// the rate of access.
    ///
    /// The rate is based on playback speed, so both the following will call `access` when the
    /// same samples are reached:
    /// `periodic_access(Duration::from_secs(1), ...).speed(2.0)`
    /// `speed(2.0).periodic_access(Duration::from_secs(2), ...)`
    #[inline]
    fn periodic_access<F>(self, period: Duration, access: F) -> PeriodicAccess<Self, F>
    where
        Self: Sized,
        F: FnMut(&mut Self),
    {
        periodic::periodic(self, period, access)
    }

    /// Changes the play speed of the sound. Does not adjust the samples, only the playback speed.
    ///
    /// # Note:
    /// 1. **Increasing the speed will increase the pitch by the same factor**
    /// - If you set the speed to 0.5 this will halve the frequency of the sound
    ///   lowering its pitch.
    /// - If you set the speed to 2 the frequency will double raising the
    ///   pitch of the sound.
    /// 2. **Change in the speed affect the total duration inversely**
    /// - If you set the speed to 0.5, the total duration will be twice as long.
    /// - If you set the speed to 2 the total duration will be halve of what it
    ///   was.
    ///
    /// See [`Speed`] for details
    #[inline]
    fn speed(self, ratio: f32) -> Speed<Self>
    where
        Self: Sized,
    {
        speed::speed(self, ratio)
    }

    /// Adds a basic reverb effect.
    ///
    /// This function requires the source to implement `Clone`. This can be done by using
    /// `buffered()`.
    ///
    /// # Example
    ///
    /// ```ignore
    /// use std::time::Duration;
    ///
    /// let source = source.buffered().reverb(Duration::from_millis(100), 0.7);
    /// ```
    #[inline]
    fn reverb(self, duration: Duration, amplitude: f32) -> Mix<Self, Delay<Amplify<Self>>>
    where
        Self: Sized + Clone,
    {
        let echo = self.clone().amplify(amplitude).delay(duration);
        self.mix(echo)
    }

    /// Converts the samples of this source to another type.
    #[inline]
    fn convert_samples<D>(self) -> SamplesConverter<Self, D>
    where
        Self: Sized,
        D: Sample,
    {
        SamplesConverter::new(self)
    }

    /// Makes the sound pausable.
    // TODO: add example
    #[inline]
    fn pausable(self, initially_paused: bool) -> Pausable<Self>
    where
        Self: Sized,
    {
        pausable::pausable(self, initially_paused)
    }

    /// Makes the sound stoppable.
    // TODO: add example
    #[inline]
    fn stoppable(self) -> Stoppable<Self>
    where
        Self: Sized,
    {
        stoppable::stoppable(self)
    }

    /// Adds a method [`Skippable::skip`] for skipping this source. Skipping
    /// makes Source::next() return None. Which in turn makes the Sink skip to
    /// the next source.
    fn skippable(self) -> Skippable<Self>
    where
        Self: Sized,
    {
        skippable::skippable(self)
    }

    /// Start tracking the elapsed duration since the start of the underlying
    /// source.
    ///
    /// If a speedup and or delay is applied after this that will not be reflected
    /// in the position returned by [`get_pos`](TrackPosition::get_pos).
    ///
    /// This can get confusing when using [`get_pos()`](TrackPosition::get_pos)
    /// together with [`Source::try_seek()`] as the latter does take all
    /// speedup's and delay's into account. It's recommended therefore to apply
    /// track_position after speedup's and delay's.
    fn track_position(self) -> TrackPosition<Self>
    where
        Self: Sized,
    {
        position::track_position(self)
    }

    /// Applies a low-pass filter to the source.
    /// **Warning**: Probably buggy.
    #[inline]
    fn low_pass(self, freq: u32) -> BltFilter<Self>
    where
        Self: Sized,
        Self: Source<Item = f32>,
    {
        blt::low_pass(self, freq)
    }

    /// Applies a high-pass filter to the source.
    #[inline]
    fn high_pass(self, freq: u32) -> BltFilter<Self>
    where
        Self: Sized,
        Self: Source<Item = f32>,
    {
        blt::high_pass(self, freq)
    }

    /// Applies a low-pass filter to the source while allowing the q (bandwidth) to be changed.
    #[inline]
    fn low_pass_with_q(self, freq: u32, q: f32) -> BltFilter<Self>
    where
        Self: Sized,
        Self: Source<Item = f32>,
    {
        blt::low_pass_with_q(self, freq, q)
    }

    /// Applies a high-pass filter to the source while allowing the q (bandwidth) to be changed.
    #[inline]
    fn high_pass_with_q(self, freq: u32, q: f32) -> BltFilter<Self>
    where
        Self: Sized,
        Self: Source<Item = f32>,
    {
        blt::high_pass_with_q(self, freq, q)
    }

    // There is no `can_seek()` method as it is impossible to use correctly. Between
    // checking if a source supports seeking and actually seeking the sink can
    // switch to a new source.

    /// Attempts to seek to a given position in the current source.
    ///
    /// As long as the duration of the source is known, seek is guaranteed to saturate
    /// at the end of the source. For example given a source that reports a total duration
    /// of 42 seconds calling `try_seek()` with 60 seconds as argument will seek to
    /// 42 seconds.
    ///
    /// # Errors
    /// This function will return [`SeekError::NotSupported`] if one of the underlying
    /// sources does not support seeking.
    ///
    /// It will return an error if an implementation ran
    /// into one during the seek.
    ///
    /// Seeking beyond the end of a source might return an error if the total duration of
    /// the source is not known.
    #[allow(unused_variables)]
    fn try_seek(&mut self, pos: Duration) -> Result<(), SeekError> {
        Err(SeekError::NotSupported {
            underlying_source: std::any::type_name::<Self>(),
        })
    }
}

// We might add decoders requiring new error types, without non_exhaustive
// this would break users' builds.
/// Occurs when `try_seek` fails because the underlying decoder has an error or
/// does not support seeking.
#[non_exhaustive]
#[derive(Debug)]
pub enum SeekError {
    /// One of the underlying sources does not support seeking
    NotSupported {
        /// The source that did not support seek
        underlying_source: &'static str,
    },
    #[cfg(feature = "symphonia")]
    /// The symphonia decoder ran into an issue
    SymphoniaDecoder(crate::decoder::symphonia::SeekError),
    #[cfg(feature = "wav")]
    /// The hound (wav) decoder ran into an issue
    HoundDecoder(std::io::Error),
    // Prefer adding an enum variant to using this. It's meant for end users their
    // own `try_seek` implementations.
    /// Any other error probably in a custom Source
    Other(Box<dyn std::error::Error + Send>),
}
impl fmt::Display for SeekError {
    fn fmt(&self, f: &mut fmt::Formatter<'_>) -> fmt::Result {
        match self {
            SeekError::NotSupported { underlying_source } => {
                write!(
                    f,
                    "Seeking is not supported by source: {}",
                    underlying_source
                )
            }
            #[cfg(feature = "symphonia")]
            SeekError::SymphoniaDecoder(err) => write!(f, "Error seeking: {}", err),
            #[cfg(feature = "wav")]
            SeekError::HoundDecoder(err) => write!(f, "Error seeking in wav source: {}", err),
            SeekError::Other(_) => write!(f, "An error occurred"),
        }
    }
}
impl std::error::Error for SeekError {
    fn source(&self) -> Option<&(dyn std::error::Error + 'static)> {
        match self {
            SeekError::NotSupported { .. } => None,
            #[cfg(feature = "symphonia")]
            SeekError::SymphoniaDecoder(err) => Some(err),
            #[cfg(feature = "wav")]
            SeekError::HoundDecoder(err) => Some(err),
            SeekError::Other(err) => Some(err.as_ref()),
        }
    }
}

#[cfg(feature = "symphonia")]
impl From<crate::decoder::symphonia::SeekError> for SeekError {
    fn from(source: crate::decoder::symphonia::SeekError) -> Self {
        SeekError::SymphoniaDecoder(source)
    }
}

impl SeekError {
    /// Will the source remain playing at its position before the seek or is it
    /// broken?
    pub fn source_intact(&self) -> bool {
        match self {
            SeekError::NotSupported { .. } => true,
            #[cfg(feature = "symphonia")]
            SeekError::SymphoniaDecoder(_) => false,
            #[cfg(feature = "wav")]
            SeekError::HoundDecoder(_) => false,
            SeekError::Other(_) => false,
        }
    }
}

macro_rules! source_pointer_impl {
    ($($sig:tt)+) => {
        impl $($sig)+ {
            #[inline]
            fn current_frame_len(&self) -> Option<usize> {
                (**self).current_frame_len()
            }

            #[inline]
            fn channels(&self) -> u16 {
                (**self).channels()
            }

            #[inline]
            fn sample_rate(&self) -> u32 {
                (**self).sample_rate()
            }

            #[inline]
            fn total_duration(&self) -> Option<Duration> {
                (**self).total_duration()
            }

            #[inline]
            fn try_seek(&mut self, pos: Duration) -> Result<(), SeekError> {
                (**self).try_seek(pos)
            }
        }
    };
}

source_pointer_impl!(<S> Source for Box<dyn Source<Item = S>> where S: Sample,);

source_pointer_impl!(<S> Source for Box<dyn Source<Item = S> + Send> where S: Sample,);

source_pointer_impl!(<S> Source for Box<dyn Source<Item = S> + Send + Sync> where S: Sample,);

source_pointer_impl!(<'a, S, C> Source for &'a mut C where S: Sample, C: Source<Item = S>,);<|MERGE_RESOLUTION|>--- conflicted
+++ resolved
@@ -303,28 +303,17 @@
     /// # Example (Quick start)
     ///
     /// ```rust
-<<<<<<< HEAD
-    /// // Apply Automatic Gain Control to the source.
-    /// use rodio::source::{Source, SineWave, AutomaticGainControl};
-    /// use rodio::Sink;
-    /// let source = SineWave::new(444.0); // An example.
-    /// let (sink, output) = Sink::new_idle(); // An example, makes no sound unless connected to an output.
-=======
     /// // Apply Automatic Gain Control to the source (AGC is on by default)
     /// use rodio::source::{Source, SineWave};
     /// use rodio::Sink;
     /// let source = SineWave::new(444.0); // An example.
     /// let (sink, output) = Sink::new(); // An example.
->>>>>>> bc8d1c7e
     ///
     /// let agc_source = source.automatic_gain_control(1.0, 4.0, 0.005, 5.0);
     ///
     /// // Add the AGC-controlled source to the sink
     /// sink.append(agc_source);
-<<<<<<< HEAD
-=======
-    ///
->>>>>>> bc8d1c7e
+    ///
     /// ```
     #[inline]
     fn automatic_gain_control(
