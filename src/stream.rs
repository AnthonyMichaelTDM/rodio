--- conflicted
+++ resolved
@@ -40,9 +40,23 @@
             channel_count: 2,
             sample_rate: HZ_44100,
             buffer_size: BufferSize::Default,
-<<<<<<< HEAD
-            sample_format: SampleFormat::I8,
-        }
+            sample_format: SampleFormat::F32,
+        }
+    }
+}
+
+impl core::fmt::Debug for OutputStreamBuilder {
+    fn fmt(&self, f: &mut fmt::Formatter<'_>) -> fmt::Result {
+        let device = if let Some(device) = &self.device {
+            "Some(".to_owned() + device.name().as_deref().unwrap_or("UnNamed") + ")"
+        } else {
+            "None".to_owned()
+        };
+
+        f.debug_struct("OutputStreamBuilder")
+            .field("device", &device)
+            .field("config", &self.config)
+            .finish()
     }
 }
 
@@ -53,13 +67,6 @@
     eprintln!("audio stream error: {err}");
 }
 
-=======
-            sample_format: SampleFormat::F32,
-        }
-    }
-}
-
->>>>>>> 1671d361
 /// Convenience builder for audio output stream.
 /// It provides methods to configure several parameters of the audio output and opening default
 /// device. See examples for use-cases.
@@ -72,7 +79,6 @@
     error_callback: E,
 }
 
-<<<<<<< HEAD
 impl Default for OutputStreamBuilder {
     fn default() -> Self {
         Self {
@@ -80,20 +86,6 @@
             config: OutputStreamConfig::default(),
             error_callback: default_error_callback,
         }
-=======
-impl core::fmt::Debug for OutputStreamBuilder {
-    fn fmt(&self, f: &mut fmt::Formatter<'_>) -> fmt::Result {
-        let device = if let Some(device) = &self.device {
-            "Some(".to_owned() + device.name().as_deref().unwrap_or("UnNamed") + ")"
-        } else {
-            "None".to_owned()
-        };
-
-        f.debug_struct("OutputStreamBuilder")
-            .field("device", &device)
-            .field("config", &self.config)
-            .finish()
->>>>>>> 1671d361
     }
 }
 
@@ -375,7 +367,17 @@
 }
 
 impl OutputStream {
-<<<<<<< HEAD
+    fn validate_config(config: &OutputStreamConfig) {
+        if let BufferSize::Fixed(sz) = config.buffer_size {
+            assert!(sz > 0, "fixed buffer size is greater than zero");
+        }
+        assert!(config.sample_rate > 0, "sample rate is greater than zero");
+        assert!(
+            config.channel_count > 0,
+            "channel number is greater than zero"
+        );
+    }
+
     fn open<E>(
         device: &cpal::Device,
         config: &OutputStreamConfig,
@@ -384,39 +386,13 @@
     where
         E: FnMut(cpal::StreamError) + Send + 'static,
     {
-        let (controller, source) = mixer(config.channel_count, config.sample_rate);
-        Self::init_stream(device, config, source, error_callback)
-            .map_err(StreamError::BuildStreamError)
-            .and_then(|stream| {
-                stream.play().map_err(StreamError::PlayStreamError)?;
-                Ok(Self {
-                    _stream: stream,
-                    mixer: controller,
-                })
-=======
-    fn validate_config(config: &OutputStreamConfig) {
-        if let BufferSize::Fixed(sz) = config.buffer_size {
-            assert!(sz > 0, "fixed buffer size is greater than zero");
-        }
-        assert!(config.sample_rate > 0, "sample rate is greater than zero");
-        assert!(
-            config.channel_count > 0,
-            "channel number is greater than zero"
-        );
-    }
-
-    fn open(
-        device: &cpal::Device,
-        config: &OutputStreamConfig,
-    ) -> Result<OutputStream, StreamError> {
         Self::validate_config(config);
         let (controller, source) = mixer(config.channel_count, config.sample_rate);
-        Self::init_stream(device, config, source).and_then(|stream| {
+        Self::init_stream(device, config, source, error_callback).and_then(|stream| {
             stream.play().map_err(StreamError::PlayStreamError)?;
             Ok(Self {
                 _stream: stream,
                 mixer: controller,
->>>>>>> 1671d361
             })
         })
     }
@@ -424,28 +400,15 @@
     fn init_stream<E>(
         device: &cpal::Device,
         config: &OutputStreamConfig,
-<<<<<<< HEAD
-        mut samples: MixerSource<f32>,
+        mut samples: MixerSource,
         error_callback: E,
-    ) -> Result<cpal::Stream, cpal::BuildStreamError>
+    ) -> Result<cpal::Stream, StreamError>
     where
         E: FnMut(cpal::StreamError) + Send + 'static,
     {
         let sample_format = config.sample_format;
         let config = config.into();
 
-=======
-        mut samples: MixerSource,
-    ) -> Result<cpal::Stream, StreamError> {
-        let error_callback = |err| {
-            #[cfg(feature = "tracing")]
-            tracing::error!("Playback error: {err}");
-            #[cfg(not(feature = "tracing"))]
-            eprintln!("Playback error: {err}");
-        };
-        let sample_format = config.sample_format;
-        let config: cpal::StreamConfig = config.into();
->>>>>>> 1671d361
         match sample_format {
             cpal::SampleFormat::F32 => device.build_output_stream::<f32, _, _>(
                 &config,
