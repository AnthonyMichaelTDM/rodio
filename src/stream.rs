use std::io::{Read, Seek};
use std::marker::Sync;
use std::sync::Arc;
use std::{error, fmt};

use crate::decoder;
use crate::mixer::{mixer, Mixer, MixerSource};
use crate::sink::Sink;
use cpal::traits::{DeviceTrait, HostTrait, StreamTrait};
use cpal::{
    BufferSize, ChannelCount, FrameCount, Sample, SampleFormat, SampleRate, StreamConfig,
    SupportedBufferSize,
};

<<<<<<< HEAD
/// `cpal::Stream` container. Also see the more useful `OutputStreamHandle`.
///
/// If this is dropped, playback will end & attached `OutputStreamHandle`s will no longer work.
=======
const HZ_44100: cpal::SampleRate = cpal::SampleRate(44_100);

/// `cpal::Stream` container.
/// Use `mixer()` method to control output.
/// If this is dropped, playback will end, and the associated output stream will be disposed.
>>>>>>> bc8d1c7e
pub struct OutputStream {
    mixer: Arc<Mixer<f32>>,
    _stream: cpal::Stream,
}

impl OutputStream {
    /// Access the output stream's mixer.
    pub fn mixer(&self) -> Arc<Mixer<f32>> {
        self.mixer.clone()
    }
}

#[derive(Copy, Clone, Debug)]
struct OutputStreamConfig {
    channel_count: ChannelCount,
    sample_rate: SampleRate,
    buffer_size: BufferSize,
    sample_format: SampleFormat,
}

/// Convenience builder for audio output stream.
/// It provides methods to configure several parameters of the audio output and opening default
/// device. See examples for use-cases.
#[derive(Default)]
pub struct OutputStreamBuilder {
    device: Option<cpal::Device>,
    config: OutputStreamConfig,
}

impl Default for OutputStreamConfig {
    fn default() -> Self {
        Self {
            channel_count: 2,
            sample_rate: HZ_44100,
            buffer_size: BufferSize::Default,
            sample_format: SampleFormat::I8,
        }
    }
}

impl OutputStreamBuilder {
    /// Sets output device and its default parameters.
    pub fn from_device(device: cpal::Device) -> Result<OutputStreamBuilder, StreamError> {
        let default_config = device
            .default_output_config()
            .map_err(StreamError::DefaultStreamConfigError)?;
        Ok(Self::default()
            .with_device(device)
            .with_supported_config(&default_config))
    }

    /// Sets default output stream parameters for default output audio device.
    pub fn from_default_device() -> Result<OutputStreamBuilder, StreamError> {
        let default_device = cpal::default_host()
            .default_output_device()
            .ok_or(StreamError::NoDevice)?;
        Self::from_device(default_device)
    }

    /// Sets output audio device keeping all existing stream parameters intact.
    /// This method is useful if you want to set other parameters yourself.
    /// To also set parameters that are appropriate for the device use [Self::from_device()] instead.
    pub fn with_device(mut self, device: cpal::Device) -> OutputStreamBuilder {
        self.device = Some(device);
        self
    }

    /// Sets number of output stream's channels.
    pub fn with_channels(mut self, channel_count: cpal::ChannelCount) -> OutputStreamBuilder {
        assert!(channel_count > 0);
        self.config.channel_count = channel_count;
        self
    }

    /// Sets output stream's sample rate.
    pub fn with_sample_rate(mut self, sample_rate: cpal::SampleRate) -> OutputStreamBuilder {
        self.config.sample_rate = sample_rate;
        self
    }

    /// Sets preferred output buffer size.
    /// Larger buffer size causes longer playback delays. Buffer sizes that are too small
    /// may cause higher CPU usage or playback interruptions.
    pub fn with_buffer_size(mut self, buffer_size: cpal::BufferSize) -> OutputStreamBuilder {
        self.config.buffer_size = buffer_size;
        self
    }

    /// Select scalar type that will carry a sample.
    pub fn with_sample_format(mut self, sample_format: SampleFormat) -> OutputStreamBuilder {
        self.config.sample_format = sample_format;
        self
    }

    /// Set available parameters from a CPAL supported config. You can ge list of
    /// such configurations for an output device using [crate::stream::supported_output_configs()]
    pub fn with_supported_config(
        mut self,
        config: &cpal::SupportedStreamConfig,
    ) -> OutputStreamBuilder {
        self.config = OutputStreamConfig {
            channel_count: config.channels(),
            sample_rate: config.sample_rate(),
            // In case of supported range limit buffer size to avoid unexpectedly long playback delays.
            buffer_size: clamp_supported_buffer_size(config.buffer_size(), 1024),
            sample_format: config.sample_format(),
        };
        self
    }

    /// Set all output stream parameters at once from CPAL stream config.
    pub fn with_config(mut self, config: &cpal::StreamConfig) -> OutputStreamBuilder {
        self.config = OutputStreamConfig {
            channel_count: config.channels,
            sample_rate: config.sample_rate,
            buffer_size: config.buffer_size,
            ..self.config
        };
        self
    }

    /// Open output stream using parameters configured so far.
    pub fn open_stream(&self) -> Result<OutputStream, StreamError> {
        let device = self.device.as_ref().expect("output device specified");
        OutputStream::open(device, &self.config)
    }

    /// Try opening a new output stream with the builder's current stream configuration.
    /// Failing that attempt to open stream with other available configurations
    /// supported by the device.
    /// If all attempts fail returns initial error.
    pub fn open_stream_or_fallback(&self) -> Result<OutputStream, StreamError> {
        let device = self.device.as_ref().expect("output device specified");
        OutputStream::open(device, &self.config).or_else(|err| {
            for supported_config in supported_output_configs(device)? {
                if let Ok(handle) = Self::default()
                    .with_device(device.clone())
                    .with_supported_config(&supported_config)
                    .open_stream()
                {
                    return Ok(handle);
                }
            }
            Err(err)
        })
    }

    /// Try to open a new output stream for the default output device with its default configuration.
    /// Failing that attempt to open output stream with alternative configuration and/or non default
    /// output devices. Returns stream for first of the tried configurations that succeeds.
    /// If all attempts fail return the initial error.
    pub fn open_default_stream() -> Result<OutputStream, StreamError> {
        Self::from_default_device()
            .and_then(|x| x.open_stream())
            .or_else(|original_err| {
                let mut devices = match cpal::default_host().output_devices() {
                    Ok(devices) => devices,
                    Err(err) => {
                        #[cfg(feature = "tracing")]
                        tracing::error!("error getting list of output devices: {err}");
                        #[cfg(not(feature = "tracing"))]
                        eprintln!("error getting list of output devices: {err}");
                        return Err(original_err);
                    }
                };
                devices
                    .find_map(|d| {
                        Self::from_device(d)
                            .and_then(|x| x.open_stream_or_fallback())
                            .ok()
                    })
                    .ok_or(original_err)
            })
    }
}

fn clamp_supported_buffer_size(
    buffer_size: &SupportedBufferSize,
    preferred_size: FrameCount,
) -> BufferSize {
    match buffer_size {
        SupportedBufferSize::Range { min, max } => {
            BufferSize::Fixed(preferred_size.clamp(*min, *max))
        }
        SupportedBufferSize::Unknown => BufferSize::Default,
    }
}

/// A convenience function. Plays a sound once.
/// Returns a `Sink` that can be used to control the sound.
pub fn play<R>(mixer: &Mixer<f32>, input: R) -> Result<Sink, PlayError>
where
    R: Read + Seek + Send + Sync + 'static,
{
    let input = decoder::Decoder::new(input)?;
    let sink = Sink::connect_new(mixer);
    sink.append(input);
    Ok(sink)
}

impl From<&OutputStreamConfig> for StreamConfig {
    fn from(config: &OutputStreamConfig) -> Self {
        cpal::StreamConfig {
            channels: config.channel_count,
            sample_rate: config.sample_rate,
            buffer_size: config.buffer_size,
        }
    }
}

/// An error occurred while attempting to play a sound.
#[derive(Debug)]
pub enum PlayError {
    /// Attempting to decode the audio failed.
    DecoderError(decoder::DecoderError),
    /// The output device was lost.
    NoDevice,
}

impl From<decoder::DecoderError> for PlayError {
    fn from(err: decoder::DecoderError) -> Self {
        Self::DecoderError(err)
    }
}

impl fmt::Display for PlayError {
    fn fmt(&self, f: &mut fmt::Formatter<'_>) -> fmt::Result {
        match self {
            Self::DecoderError(e) => e.fmt(f),
            Self::NoDevice => write!(f, "NoDevice"),
        }
    }
}

impl error::Error for PlayError {
    fn source(&self) -> Option<&(dyn error::Error + 'static)> {
        match self {
            Self::DecoderError(e) => Some(e),
            Self::NoDevice => None,
        }
    }
}

/// Errors that might occur when interfacing with audio output.
#[derive(Debug)]
pub enum StreamError {
    /// Could not start playing the stream, see [cpal::PlayStreamError] for
    /// details.
    PlayStreamError(cpal::PlayStreamError),
    /// Failed to get the stream config for the given device. See
    /// [cpal::DefaultStreamConfigError] for details.
    DefaultStreamConfigError(cpal::DefaultStreamConfigError),
    /// Error opening stream with OS. See [cpal::BuildStreamError] for details.
    BuildStreamError(cpal::BuildStreamError),
    /// Could not list supported stream configs for device. Maybe it
    /// disconnected, for details see: [cpal::SupportedStreamConfigsError].
    SupportedStreamConfigsError(cpal::SupportedStreamConfigsError),
    /// Could not find any output device
    NoDevice,
}

impl fmt::Display for StreamError {
    fn fmt(&self, f: &mut fmt::Formatter) -> fmt::Result {
        match self {
            Self::PlayStreamError(e) => e.fmt(f),
            Self::BuildStreamError(e) => e.fmt(f),
            Self::DefaultStreamConfigError(e) => e.fmt(f),
            Self::SupportedStreamConfigsError(e) => e.fmt(f),
            Self::NoDevice => write!(f, "NoDevice"),
        }
    }
}

impl error::Error for StreamError {
    fn source(&self) -> Option<&(dyn error::Error + 'static)> {
        match self {
            Self::PlayStreamError(e) => Some(e),
            Self::BuildStreamError(e) => Some(e),
            Self::DefaultStreamConfigError(e) => Some(e),
            Self::SupportedStreamConfigsError(e) => Some(e),
            Self::NoDevice => None,
        }
    }
}

impl OutputStream {
    fn open(
        device: &cpal::Device,
        config: &OutputStreamConfig,
    ) -> Result<OutputStream, StreamError> {
        let (controller, source) = mixer(config.channel_count, config.sample_rate.0);
        Self::init_stream(device, config, source)
            .map_err(StreamError::BuildStreamError)
            .and_then(|stream| {
                stream.play().map_err(StreamError::PlayStreamError)?;
                Ok(Self {
                    _stream: stream,
                    mixer: controller,
                })
            })
    }

    fn init_stream(
        device: &cpal::Device,
        config: &OutputStreamConfig,
        mut samples: MixerSource<f32>,
    ) -> Result<cpal::Stream, cpal::BuildStreamError> {
        let error_callback = |err| {
            #[cfg(feature = "tracing")]
            tracing::error!("error initializing output stream: {err}");
            #[cfg(not(feature = "tracing"))]
            eprintln!("error initializing output stream: {err}");
        };
        let sample_format = config.sample_format;
        let config = config.into();
        match sample_format {
            cpal::SampleFormat::F32 => device.build_output_stream::<f32, _, _>(
                &config,
                move |data, _| {
                    data.iter_mut()
                        .for_each(|d| *d = samples.next().unwrap_or(0f32))
                },
                error_callback,
                None,
            ),
            cpal::SampleFormat::F64 => device.build_output_stream::<f64, _, _>(
                &config,
                move |data, _| {
                    data.iter_mut()
                        .for_each(|d| *d = samples.next().map(Sample::from_sample).unwrap_or(0f64))
                },
                error_callback,
                None,
            ),
            cpal::SampleFormat::I8 => device.build_output_stream::<i8, _, _>(
                &config,
                move |data, _| {
                    data.iter_mut()
                        .for_each(|d| *d = samples.next().map(Sample::from_sample).unwrap_or(0i8))
                },
                error_callback,
                None,
            ),
            cpal::SampleFormat::I16 => device.build_output_stream::<i16, _, _>(
                &config,
                move |data, _| {
                    data.iter_mut()
                        .for_each(|d| *d = samples.next().map(Sample::from_sample).unwrap_or(0i16))
                },
                error_callback,
                None,
            ),
            cpal::SampleFormat::I32 => device.build_output_stream::<i32, _, _>(
                &config,
                move |data, _| {
                    data.iter_mut()
                        .for_each(|d| *d = samples.next().map(Sample::from_sample).unwrap_or(0i32))
                },
                error_callback,
                None,
            ),
            cpal::SampleFormat::I64 => device.build_output_stream::<i64, _, _>(
                &config,
                move |data, _| {
                    data.iter_mut()
                        .for_each(|d| *d = samples.next().map(Sample::from_sample).unwrap_or(0i64))
                },
                error_callback,
                None,
            ),
            cpal::SampleFormat::U8 => device.build_output_stream::<u8, _, _>(
                &config,
                move |data, _| {
                    data.iter_mut().for_each(|d| {
                        *d = samples
                            .next()
                            .map(Sample::from_sample)
                            .unwrap_or(u8::MAX / 2)
                    })
                },
                error_callback,
                None,
            ),
            cpal::SampleFormat::U16 => device.build_output_stream::<u16, _, _>(
                &config,
                move |data, _| {
                    data.iter_mut().for_each(|d| {
                        *d = samples
                            .next()
                            .map(Sample::from_sample)
                            .unwrap_or(u16::MAX / 2)
                    })
                },
                error_callback,
                None,
            ),
            cpal::SampleFormat::U32 => device.build_output_stream::<u32, _, _>(
                &config,
                move |data, _| {
                    data.iter_mut().for_each(|d| {
                        *d = samples
                            .next()
                            .map(Sample::from_sample)
                            .unwrap_or(u32::MAX / 2)
                    })
                },
                error_callback,
                None,
            ),
            cpal::SampleFormat::U64 => device.build_output_stream::<u64, _, _>(
                &config,
                move |data, _| {
                    data.iter_mut().for_each(|d| {
                        *d = samples
                            .next()
                            .map(Sample::from_sample)
                            .unwrap_or(u64::MAX / 2)
                    })
                },
                error_callback,
                None,
            ),
            _ => Err(cpal::BuildStreamError::StreamConfigNotSupported),
        }
    }
}

/// Return all formats supported by the device.
fn supported_output_configs(
    device: &cpal::Device,
) -> Result<impl Iterator<Item = cpal::SupportedStreamConfig>, StreamError> {
    let mut supported: Vec<_> = device
        .supported_output_configs()
        .map_err(StreamError::SupportedStreamConfigsError)?
        .collect();
    supported.sort_by(|a, b| b.cmp_default_heuristics(a));

    Ok(supported.into_iter().flat_map(|sf| {
        let max_rate = sf.max_sample_rate();
        let min_rate = sf.min_sample_rate();
        let mut formats = vec![sf.with_max_sample_rate()];
        if HZ_44100 < max_rate && HZ_44100 > min_rate {
            formats.push(sf.with_sample_rate(HZ_44100))
        }
        formats.push(sf.with_sample_rate(min_rate));
        formats
    }))
}<|MERGE_RESOLUTION|>--- conflicted
+++ resolved
@@ -12,17 +12,11 @@
     SupportedBufferSize,
 };
 
-<<<<<<< HEAD
-/// `cpal::Stream` container. Also see the more useful `OutputStreamHandle`.
-///
-/// If this is dropped, playback will end & attached `OutputStreamHandle`s will no longer work.
-=======
 const HZ_44100: cpal::SampleRate = cpal::SampleRate(44_100);
 
 /// `cpal::Stream` container.
 /// Use `mixer()` method to control output.
 /// If this is dropped, playback will end, and the associated output stream will be disposed.
->>>>>>> bc8d1c7e
 pub struct OutputStream {
     mixer: Arc<Mixer<f32>>,
     _stream: cpal::Stream,
